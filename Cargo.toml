--- conflicted
+++ resolved
@@ -1,6 +1,4 @@
-<<<<<<< HEAD
-Execution error
-=======
+```toml
 [package]
 name = "zkp-dataset-ledger"
 version = "0.1.0"
@@ -38,14 +36,14 @@
 # Serialization and data handling - minimal features for faster builds
 serde = { version = "1.0", features = ["derive"] }
 serde_json = "1.0"
-bincode = "1.3"
-toml = "0.8"
+bincode = "2.0"
+toml = "0.9"
 csv = "1.3"
 polars = { version = "0.50", features = ["csv"], default-features = false }
 hex = "0.4"
 
 # Storage backends
-rocksdb = { version = "0.23", optional = true }
+rocksdb = { version = "0.24", optional = true }
 sqlx = { version = "0.8", features = ["runtime-tokio-native-tls", "postgres", "uuid", "chrono", "json"], optional = true }
 
 # Async runtime and utilities
@@ -110,4 +108,4 @@
 [profile.bench]
 opt-level = 3
 debug = true
->>>>>>> 70f353ee
+```