[package]
name = "zkp-dataset-ledger"
version = "0.1.0"
edition = "2021"
authors = ["Daniel Schmidt <daniel@terragon.ai>"]
description = "A zero-knowledge-proof ledger that notarizes every dataset version, transformation, and train/eval split"
repository = "https://github.com/danieleschmidt/zkp-dataset-ledger"
license = "Apache-2.0"
keywords = ["zero-knowledge", "cryptography", "ml", "audit"]
categories = ["cryptography", "science", "development-tools"]

[dependencies]
# Core dependencies for robust functionality
serde = { version = "1.0", features = ["derive"] }
serde_json = "1.0"
clap = { version = "4.0", features = ["derive"] }
chrono = { version = "0.4", features = ["serde"] }
thiserror = "2.0"
hex = "0.4"
sha2 = "0.10"
# Logging and monitoring
log = "0.4"
env_logger = "0.11"

[[bin]]
name = "zkp-ledger"
path = "src/bin/cli_simple.rs"

[profile.release]
opt-level = 3
lto = true
codegen-units = 1

<<<<<<< HEAD
[profile.dev]
opt-level = 0
=======
[profile.bench]
opt-level = 3
>>>>>>> 232d4bfc
debug = true<|MERGE_RESOLUTION|>--- conflicted
+++ resolved
@@ -1,3 +1,4 @@
+```toml
 [package]
 name = "zkp-dataset-ledger"
 version = "0.1.0"
@@ -31,11 +32,11 @@
 lto = true
 codegen-units = 1
 
-<<<<<<< HEAD
 [profile.dev]
 opt-level = 0
-=======
+debug = true
+
 [profile.bench]
 opt-level = 3
->>>>>>> 232d4bfc
-debug = true+debug = true
+```