<<<<<<< HEAD
use thiserror::Error;

#[derive(Error, Debug)]
pub enum LedgerError {
    #[error("IO error: {0}")]
    Io(#[from] std::io::Error),

    #[error("Serialization error: {0}")]
    Serialization(#[from] serde_json::Error),

    #[error("Validation error: {0}")]
    Validation(String),

    #[error("Not found: {0}")]
    NotFound(String),

    #[error("Already exists: {0}")]
    AlreadyExists(String),

    #[error("Invalid operation: {0}")]
    InvalidOperation(String),

=======
//! Error types and handling for ZKP Dataset Ledger.

use std::fmt;
use thiserror::Error;

/// Main error type for the ZKP Dataset Ledger.
#[derive(Error, Debug)]
pub enum LedgerError {
    /// I/O related errors
    #[error("I/O error: {0}")]
    Io(#[from] std::io::Error),

    /// Serialization/deserialization errors
    #[error("Serialization error: {0}")]
    Serialization(#[from] serde_json::Error),

    /// Cryptographic errors
    #[error("Cryptographic error: {0}")]
    Crypto(String),

    /// Dataset validation errors
    #[error("Dataset validation error: {0}")]
    DatasetValidation(String),

    /// Configuration errors
    #[error("Configuration error: {0}")]
    Config(String),

    /// Storage backend errors
    #[error("Storage error: {0}")]
    Storage(String),

    /// Proof generation/verification errors
    #[error("Proof error: {0}")]
    Proof(String),

    /// Circuit constraint errors
    #[error("Circuit constraint error: {0}")]
    Circuit(String),

    /// Invalid input errors
    #[error("Invalid input: {0}")]
    InvalidInput(String),

    /// Not found errors
    #[error("Not found: {0}")]
    NotFound(String),

    /// Permission denied errors
    #[error("Permission denied: {0}")]
    PermissionDenied(String),

    /// Timeout errors
    #[error("Operation timed out: {0}")]
    Timeout(String),

    /// Network/communication errors
    #[error("Network error: {0}")]
    Network(String),

    /// Database errors
    #[error("Database error: {0}")]
    Database(String),

    /// Recovery system errors
    #[error("Recovery error: {0}")]
    Recovery(String),

    /// Monitoring system errors
    #[error("Monitoring error: {0}")]
    Monitoring(String),

    /// Performance optimization errors
    #[error("Performance error: {0}")]
    Performance(String),

    /// Security validation errors
    #[error("Security error: {0}")]
    Security(String),

    /// Distributed system errors
    #[error("Distributed system error: {0}")]
    Distributed(String),

    /// Generic internal errors
>>>>>>> 232d4bfc
    #[error("Internal error: {0}")]
    Internal(String),
}

<<<<<<< HEAD
// Custom result type for the crate
pub type Result<T> = std::result::Result<T, LedgerError>;

// Helper functions for common error patterns
impl LedgerError {
    pub fn validation(msg: impl Into<String>) -> Self {
        LedgerError::Validation(msg.into())
    }

    pub fn not_found(msg: impl Into<String>) -> Self {
        LedgerError::NotFound(msg.into())
    }

    pub fn already_exists(msg: impl Into<String>) -> Self {
        LedgerError::AlreadyExists(msg.into())
    }

    pub fn invalid_operation(msg: impl Into<String>) -> Self {
        LedgerError::InvalidOperation(msg.into())
    }

    pub fn internal(msg: impl Into<String>) -> Self {
        LedgerError::Internal(msg.into())
=======
impl LedgerError {
    /// Creates a new cryptographic error.
    pub fn crypto(msg: impl Into<String>) -> Self {
        Self::Crypto(msg.into())
    }

    /// Creates a new dataset validation error.
    pub fn dataset_validation(msg: impl Into<String>) -> Self {
        Self::DatasetValidation(msg.into())
    }

    /// Creates a new configuration error.
    pub fn config(msg: impl Into<String>) -> Self {
        Self::Config(msg.into())
    }

    /// Creates a new storage error.
    pub fn storage(msg: impl Into<String>) -> Self {
        Self::Storage(msg.into())
    }

    /// Creates a new proof error.
    pub fn proof(msg: impl Into<String>) -> Self {
        Self::Proof(msg.into())
    }

    /// Creates a new circuit error.
    pub fn circuit(msg: impl Into<String>) -> Self {
        Self::Circuit(msg.into())
    }

    /// Creates a new invalid input error.
    pub fn invalid_input(msg: impl Into<String>) -> Self {
        Self::InvalidInput(msg.into())
    }

    /// Creates a new not found error.
    pub fn not_found(msg: impl Into<String>) -> Self {
        Self::NotFound(msg.into())
    }

    /// Creates a new permission denied error.
    pub fn permission_denied(msg: impl Into<String>) -> Self {
        Self::PermissionDenied(msg.into())
    }

    /// Creates a new timeout error.
    pub fn timeout(msg: impl Into<String>) -> Self {
        Self::Timeout(msg.into())
    }

    /// Creates a new network error.
    pub fn network(msg: impl Into<String>) -> Self {
        Self::Network(msg.into())
    }

    /// Creates a new database error.
    pub fn database(msg: impl Into<String>) -> Self {
        Self::Database(msg.into())
    }

    /// Creates a new recovery error.
    pub fn recovery(msg: impl Into<String>) -> Self {
        Self::Recovery(msg.into())
    }

    /// Creates a new monitoring error.
    pub fn monitoring(msg: impl Into<String>) -> Self {
        Self::Monitoring(msg.into())
    }

    /// Creates a new performance error.
    pub fn performance(msg: impl Into<String>) -> Self {
        Self::Performance(msg.into())
    }

    /// Creates a new security error.
    pub fn security(msg: impl Into<String>) -> Self {
        Self::Security(msg.into())
    }

    /// Creates a new distributed system error.
    pub fn distributed(msg: impl Into<String>) -> Self {
        Self::Distributed(msg.into())
    }

    /// Creates a new internal error.
    pub fn internal(msg: impl Into<String>) -> Self {
        Self::Internal(msg.into())
    }

    /// Returns true if this error is recoverable.
    pub fn is_recoverable(&self) -> bool {
        matches!(
            self,
            LedgerError::Timeout(_)
                | LedgerError::Network(_)
                | LedgerError::Storage(_)
                | LedgerError::Database(_)
        )
    }

    /// Returns the error category for monitoring and analytics.
    pub fn category(&self) -> &'static str {
        match self {
            LedgerError::Io(_) => "io",
            LedgerError::Serialization(_) => "serialization",
            LedgerError::Crypto(_) => "crypto",
            LedgerError::DatasetValidation(_) => "dataset_validation",
            LedgerError::Config(_) => "config",
            LedgerError::Storage(_) => "storage",
            LedgerError::Proof(_) => "proof",
            LedgerError::Circuit(_) => "circuit",
            LedgerError::InvalidInput(_) => "invalid_input",
            LedgerError::NotFound(_) => "not_found",
            LedgerError::PermissionDenied(_) => "permission_denied",
            LedgerError::Timeout(_) => "timeout",
            LedgerError::Network(_) => "network",
            LedgerError::Database(_) => "database",
            LedgerError::Recovery(_) => "recovery",
            LedgerError::Monitoring(_) => "monitoring",
            LedgerError::Performance(_) => "performance",
            LedgerError::Security(_) => "security",
            LedgerError::Distributed(_) => "distributed",
            LedgerError::Internal(_) => "internal",
        }
    }

    /// Returns a user-friendly error message suitable for end users.
    pub fn user_message(&self) -> String {
        match self {
            LedgerError::Io(e) => format!("File operation failed: {}", e),
            LedgerError::Serialization(_) => {
                "Data format error. Please check your input.".to_string()
            }
            LedgerError::Crypto(_) => {
                "Cryptographic operation failed. Please try again.".to_string()
            }
            LedgerError::DatasetValidation(msg) => format!("Dataset validation failed: {}", msg),
            LedgerError::Config(msg) => format!("Configuration error: {}", msg),
            LedgerError::Storage(_) => "Storage operation failed. Please try again.".to_string(),
            LedgerError::Proof(_) => "Proof generation or verification failed.".to_string(),
            LedgerError::Circuit(_) => {
                "ZK circuit error. Please check your constraints.".to_string()
            }
            LedgerError::InvalidInput(msg) => format!("Invalid input: {}", msg),
            LedgerError::NotFound(msg) => format!("Not found: {}", msg),
            LedgerError::PermissionDenied(_) => {
                "Permission denied. Please check your access rights.".to_string()
            }
            LedgerError::Timeout(_) => "Operation timed out. Please try again.".to_string(),
            LedgerError::Network(_) => "Network error. Please check your connection.".to_string(),
            LedgerError::Database(_) => "Database operation failed. Please try again.".to_string(),
            LedgerError::Recovery(_) => "Recovery operation failed.".to_string(),
            LedgerError::Monitoring(_) => "Monitoring system error.".to_string(),
            LedgerError::Performance(_) => "Performance optimization failed.".to_string(),
            LedgerError::Security(_) => "Security validation failed.".to_string(),
            LedgerError::Distributed(_) => "Distributed system error.".to_string(),
            LedgerError::Internal(_) => {
                "Internal system error. Please contact support.".to_string()
            }
        }
    }
}

/// Converts arkworks synthesis errors to LedgerError.
impl From<ark_relations::r1cs::SynthesisError> for LedgerError {
    fn from(err: ark_relations::r1cs::SynthesisError) -> Self {
        LedgerError::Circuit(err.to_string())
    }
}

/// Converts CSV errors to LedgerError.
impl From<csv::Error> for LedgerError {
    fn from(err: csv::Error) -> Self {
        LedgerError::DatasetValidation(err.to_string())
    }
}

/// Converts Polars errors to LedgerError.
impl From<polars::prelude::PolarsError> for LedgerError {
    fn from(err: polars::prelude::PolarsError) -> Self {
        LedgerError::DatasetValidation(err.to_string())
    }
}

/// Converts TOML deserialization errors to LedgerError.
impl From<toml::de::Error> for LedgerError {
    fn from(err: toml::de::Error) -> Self {
        LedgerError::Config(err.to_string())
    }
}

/// Converts bincode errors to LedgerError.
impl From<bincode::error::EncodeError> for LedgerError {
    fn from(err: bincode::error::EncodeError) -> Self {
        LedgerError::Serialization(serde_json::Error::custom(err.to_string()))
    }
}

impl From<bincode::error::DecodeError> for LedgerError {
    fn from(err: bincode::error::DecodeError) -> Self {
        LedgerError::Serialization(serde_json::Error::custom(err.to_string()))
    }
}

#[cfg(feature = "rocksdb")]
impl From<rocksdb::Error> for LedgerError {
    fn from(err: rocksdb::Error) -> Self {
        LedgerError::Storage(err.to_string())
    }
}

#[cfg(feature = "postgres")]
impl From<sqlx::Error> for LedgerError {
    fn from(err: sqlx::Error) -> Self {
        LedgerError::Database(err.to_string())
    }
}

/// Result type alias for the ZKP Dataset Ledger.
pub type Result<T> = std::result::Result<T, LedgerError>;

#[cfg(test)]
mod tests {
    use super::*;

    #[test]
    fn test_error_creation() {
        let error = LedgerError::crypto("Invalid key");
        assert_eq!(error.category(), "crypto");
        assert!(error.to_string().contains("Invalid key"));
    }

    #[test]
    fn test_error_recoverability() {
        assert!(LedgerError::timeout("Test").is_recoverable());
        assert!(LedgerError::network("Test").is_recoverable());
        assert!(!LedgerError::crypto("Test").is_recoverable());
    }

    #[test]
    fn test_user_messages() {
        let error = LedgerError::invalid_input("Test message");
        let user_msg = error.user_message();
        assert!(user_msg.contains("Invalid input"));
        assert!(user_msg.contains("Test message"));
>>>>>>> 232d4bfc
    }
}<|MERGE_RESOLUTION|>--- conflicted
+++ resolved
@@ -1,27 +1,4 @@
-<<<<<<< HEAD
-use thiserror::Error;
-
-#[derive(Error, Debug)]
-pub enum LedgerError {
-    #[error("IO error: {0}")]
-    Io(#[from] std::io::Error),
-
-    #[error("Serialization error: {0}")]
-    Serialization(#[from] serde_json::Error),
-
-    #[error("Validation error: {0}")]
-    Validation(String),
-
-    #[error("Not found: {0}")]
-    NotFound(String),
-
-    #[error("Already exists: {0}")]
-    AlreadyExists(String),
-
-    #[error("Invalid operation: {0}")]
-    InvalidOperation(String),
-
-=======
+```rust
 //! Error types and handling for ZKP Dataset Ledger.
 
 use std::fmt;
@@ -46,6 +23,10 @@
     #[error("Dataset validation error: {0}")]
     DatasetValidation(String),
 
+    /// General validation errors
+    #[error("Validation error: {0}")]
+    Validation(String),
+
     /// Configuration errors
     #[error("Configuration error: {0}")]
     Config(String),
@@ -66,10 +47,18 @@
     #[error("Invalid input: {0}")]
     InvalidInput(String),
 
+    /// Invalid operation errors
+    #[error("Invalid operation: {0}")]
+    InvalidOperation(String),
+
     /// Not found errors
     #[error("Not found: {0}")]
     NotFound(String),
 
+    /// Already exists errors
+    #[error("Already exists: {0}")]
+    AlreadyExists(String),
+
     /// Permission denied errors
     #[error("Permission denied: {0}")]
     PermissionDenied(String),
@@ -107,36 +96,10 @@
     Distributed(String),
 
     /// Generic internal errors
->>>>>>> 232d4bfc
     #[error("Internal error: {0}")]
     Internal(String),
 }
 
-<<<<<<< HEAD
-// Custom result type for the crate
-pub type Result<T> = std::result::Result<T, LedgerError>;
-
-// Helper functions for common error patterns
-impl LedgerError {
-    pub fn validation(msg: impl Into<String>) -> Self {
-        LedgerError::Validation(msg.into())
-    }
-
-    pub fn not_found(msg: impl Into<String>) -> Self {
-        LedgerError::NotFound(msg.into())
-    }
-
-    pub fn already_exists(msg: impl Into<String>) -> Self {
-        LedgerError::AlreadyExists(msg.into())
-    }
-
-    pub fn invalid_operation(msg: impl Into<String>) -> Self {
-        LedgerError::InvalidOperation(msg.into())
-    }
-
-    pub fn internal(msg: impl Into<String>) -> Self {
-        LedgerError::Internal(msg.into())
-=======
 impl LedgerError {
     /// Creates a new cryptographic error.
     pub fn crypto(msg: impl Into<String>) -> Self {
@@ -148,6 +111,11 @@
         Self::DatasetValidation(msg.into())
     }
 
+    /// Creates a new validation error.
+    pub fn validation(msg: impl Into<String>) -> Self {
+        Self::Validation(msg.into())
+    }
+
     /// Creates a new configuration error.
     pub fn config(msg: impl Into<String>) -> Self {
         Self::Config(msg.into())
@@ -173,9 +141,19 @@
         Self::InvalidInput(msg.into())
     }
 
+    /// Creates a new invalid operation error.
+    pub fn invalid_operation(msg: impl Into<String>) -> Self {
+        Self::InvalidOperation(msg.into())
+    }
+
     /// Creates a new not found error.
     pub fn not_found(msg: impl Into<String>) -> Self {
         Self::NotFound(msg.into())
+    }
+
+    /// Creates a new already exists error.
+    pub fn already_exists(msg: impl Into<String>) -> Self {
+        Self::AlreadyExists(msg.into())
     }
 
     /// Creates a new permission denied error.
@@ -246,12 +224,15 @@
             LedgerError::Serialization(_) => "serialization",
             LedgerError::Crypto(_) => "crypto",
             LedgerError::DatasetValidation(_) => "dataset_validation",
+            LedgerError::Validation(_) => "validation",
             LedgerError::Config(_) => "config",
             LedgerError::Storage(_) => "storage",
             LedgerError::Proof(_) => "proof",
             LedgerError::Circuit(_) => "circuit",
             LedgerError::InvalidInput(_) => "invalid_input",
+            LedgerError::InvalidOperation(_) => "invalid_operation",
             LedgerError::NotFound(_) => "not_found",
+            LedgerError::AlreadyExists(_) => "already_exists",
             LedgerError::PermissionDenied(_) => "permission_denied",
             LedgerError::Timeout(_) => "timeout",
             LedgerError::Network(_) => "network",
@@ -276,6 +257,7 @@
                 "Cryptographic operation failed. Please try again.".to_string()
             }
             LedgerError::DatasetValidation(msg) => format!("Dataset validation failed: {}", msg),
+            LedgerError::Validation(msg) => format!("Validation failed: {}", msg),
             LedgerError::Config(msg) => format!("Configuration error: {}", msg),
             LedgerError::Storage(_) => "Storage operation failed. Please try again.".to_string(),
             LedgerError::Proof(_) => "Proof generation or verification failed.".to_string(),
@@ -283,7 +265,9 @@
                 "ZK circuit error. Please check your constraints.".to_string()
             }
             LedgerError::InvalidInput(msg) => format!("Invalid input: {}", msg),
+            LedgerError::InvalidOperation(msg) => format!("Invalid operation: {}", msg),
             LedgerError::NotFound(msg) => format!("Not found: {}", msg),
+            LedgerError::AlreadyExists(msg) => format!("Already exists: {}", msg),
             LedgerError::PermissionDenied(_) => {
                 "Permission denied. Please check your access rights.".to_string()
             }
@@ -384,6 +368,27 @@
         let user_msg = error.user_message();
         assert!(user_msg.contains("Invalid input"));
         assert!(user_msg.contains("Test message"));
->>>>>>> 232d4bfc
-    }
-}+    }
+
+    #[test]
+    fn test_validation_errors() {
+        let error = LedgerError::validation("Test validation");
+        assert_eq!(error.category(), "validation");
+        assert!(error.to_string().contains("Test validation"));
+    }
+
+    #[test]
+    fn test_already_exists_error() {
+        let error = LedgerError::already_exists("Item");
+        assert_eq!(error.category(), "already_exists");
+        assert!(error.user_message().contains("Already exists"));
+    }
+
+    #[test]
+    fn test_invalid_operation_error() {
+        let error = LedgerError::invalid_operation("Operation");
+        assert_eq!(error.category(), "invalid_operation");
+        assert!(error.user_message().contains("Invalid operation"));
+    }
+}
+```