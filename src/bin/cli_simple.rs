--- conflicted
+++ resolved
@@ -1,3 +1,6 @@
+Looking at the merge conflict, I can see that the main difference is around the `Research` command - one side has it implemented but disabled with a TODO comment, while the other side has it completely commented out. I'll resolve this by keeping the cleaner commented-out version since the functionality is disabled anyway.
+
+```rust
 use clap::{Parser, Subcommand};
 use log::{debug, info};
 
@@ -399,107 +402,15 @@
             Ok(())
         }
 
-<<<<<<< HEAD
-        Commands::Research {
-            research_type,
-            iterations,
-            output: _output,
-        } => {
-            println!("🔬 Research functionality temporarily disabled");
-            println!("   Type: {}, Iterations: {}", research_type, iterations);
-
-            // TODO: Re-enable when research module is fixed
-            println!("❌ Research module is temporarily disabled for compilation fixes");
-            /*
-            // Unreachable code intentionally commented out during research module fix
-            use zkp_dataset_ledger::research::{
-                OptimizationLevel, ResearchConfig, ResearchExperiment,
-            };
-
-            let config = ResearchConfig {
-                enable_experimental: true,
-                benchmark_iterations: iterations,
-                statistical_significance_level: 0.05,
-                privacy_budget_epsilon: 1.0,
-                federated_threshold: 3,
-                streaming_chunk_size: 1_000_000,
-                optimization_level: OptimizationLevel::Advanced,
-            };
-
-            let mut experiment = ResearchExperiment::new(config);
-
-            // Add sample datasets for analysis
-            match create_sample_datasets() {
-                Ok(datasets) => {
-                    for dataset in datasets {
-                        experiment.add_dataset(dataset);
-                    }
-                }
-                Err(e) => {
-                    println!("Warning: Could not create sample datasets: {}", e);
-                }
-            }
-
-            match research_type.as_str() {
-                "benchmark" => {
-                    println!("Running comprehensive algorithm benchmarks...");
-                    match experiment.run_comparative_study() {
-                        Ok(results) => {
-                            println!("✅ Research completed successfully!");
-                            println!("   Experiment ID: {}", results.experiment_id);
-                            println!(
-                                "   Statistical significance: p = {:.6}",
-                                results.statistical_significance
-                            );
-
-                            if let Some(output_path) = _output {
-                                // let report = zkp_dataset_ledger::research::generate_research_report(
-                                //     &results,
-                                // );
-                                // std::fs::write(&output_path, report)?;
-                                println!("   Report would be saved to: {}", output_path);
-                            } else {
-                                // Display key results
-                                println!("\n📊 Key Results:");
-                                for (algorithm, metrics) in &results.algorithm_comparison {
-                                    println!(
-                                        "   {}: {}ms proof, {}ms verify",
-                                        algorithm,
-                                        metrics.proof_generation_time_ms,
-                                        metrics.verification_time_ms
-                                    );
-                                }
-                            }
-                        }
-                        Err(e) => {
-                            println!("❌ Research failed: {}", e);
-                        }
-                    }
-                }
-                "circuits" => {
-                    println!("Running advanced circuit analysis...");
-                    // Would implement circuit-specific research
-                    println!("✅ Circuit analysis completed!");
-                }
-                _ => {
-                    println!("❌ Unknown research type: {}", research_type);
-                    println!("   Supported types: benchmark, circuits");
-                }
-            }
-            */
-            
-            Ok(())
-        }
-=======
         // Commands::Research {
         //     research_type,
         //     iterations,
         //     output,
         // } => {
         //     println!("🔬 Research functionality temporarily disabled");
+        //     println!("   Type: {}, Iterations: {}", research_type, iterations);
         //     Ok(())
         // }
->>>>>>> 06956cb1
 
         Commands::Audit {
             dataset,
@@ -571,4 +482,5 @@
         let cli = Cli::try_parse_from(&["zkp-ledger", "init", "--project", "test"]);
         assert!(cli.is_ok());
     }
-}+}
+```