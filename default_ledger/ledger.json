{
<<<<<<< HEAD
  "fc79e8dd-1dde-4d67-a919-5a009cd9d41c": {
    "id": "fc79e8dd-1dde-4d67-a919-5a009cd9d41c",
    "dataset_name": "employee-data",
    "dataset_hash": "e822def8fa4a4f74ee64d2646db987efabf194037cdb089d792175940182e6e9",
    "operation": "notarize(integrity)",
=======
  "aaf65d69-7bfd-4927-8f10-2758431c56a4": {
    "id": "aaf65d69-7bfd-4927-8f10-2758431c56a4",
    "dataset_name": "test-dataset",
    "dataset_hash": "b3fb78d463cd7ad1e903905a54a308d4fa52018a9b047285bd16d2065e83b937",
    "operation": "notarize(integrity)",
    "proof": {
      "dataset_hash": "b3fb78d463cd7ad1e903905a54a308d4fa52018a9b047285bd16d2065e83b937",
      "proof_type": "integrity",
      "timestamp": "2025-08-20T02:21:00.423303937Z"
    },
    "timestamp": "2025-08-20T02:21:00.423360696Z"
  },
  "1f802e7b-e8ac-4373-81b4-13d9c83f6e1d": {
    "id": "1f802e7b-e8ac-4373-81b4-13d9c83f6e1d",
    "dataset_name": "robust-test",
    "dataset_hash": "c2899e2311c427c0432cf681dafd004ddc0ded4769c9c501448f28e3224513fa",
    "operation": "notarize(integrity)",
    "proof": {
      "dataset_hash": "c2899e2311c427c0432cf681dafd004ddc0ded4769c9c501448f28e3224513fa",
      "proof_type": "integrity",
      "timestamp": "2025-08-14T14:16:20.147384869Z"
    },
    "timestamp": "2025-08-14T14:16:20.147453429Z"
  },
  "6071a19d-63f9-4526-aa51-aa417f1d1a3a": {
    "id": "6071a19d-63f9-4526-aa51-aa417f1d1a3a",
    "dataset_name": "hr-dataset-2025",
    "dataset_hash": "63066ade04faf64a8e276bc7c1a8e842284d83e66b8fc999760bb2cc4243b902",
    "operation": "notarize(privacy)",
>>>>>>> 06956cb1
    "proof": {
      "dataset_hash": "63066ade04faf64a8e276bc7c1a8e842284d83e66b8fc999760bb2cc4243b902",
      "proof_type": "privacy",
      "timestamp": "2025-08-20T02:30:03.145258749Z"
    },
    "timestamp": "2025-08-20T02:30:03.145332552Z"
  },
  "f347c67e-3e46-4a71-aefc-853394724331": {
    "id": "f347c67e-3e46-4a71-aefc-853394724331",
    "dataset_name": "bad-data",
    "dataset_hash": "544283f4c5a15b171fe5f0f49f9c2296922f63932e181096f20ab17fe0f4f853",
    "operation": "notarize(integrity)",
    "proof": {
      "dataset_hash": "544283f4c5a15b171fe5f0f49f9c2296922f63932e181096f20ab17fe0f4f853",
      "proof_type": "integrity",
      "timestamp": "2025-08-20T04:03:41.052461020Z"
    },
    "timestamp": "2025-08-20T04:03:41.052512682Z"
  },
  "1dd7ef4c-c27c-4ecd-8cb9-fab6fd8750ed": {
    "id": "1dd7ef4c-c27c-4ecd-8cb9-fab6fd8750ed",
    "dataset_name": "sample-data",
    "dataset_hash": "6e0ff6f7cbf3827075bce9cd956122e37cbc984f8ab440da668783975ad68618",
    "operation": "notarize(integrity)",
    "proof": {
      "dataset_hash": "6e0ff6f7cbf3827075bce9cd956122e37cbc984f8ab440da668783975ad68618",
      "proof_type": "integrity",
      "timestamp": "2025-08-20T03:59:04.084676786Z"
    },
    "timestamp": "2025-08-20T03:59:04.084762766Z"
  },
  "66face7b-b03e-420b-8442-dbef27cf1a41": {
    "id": "66face7b-b03e-420b-8442-dbef27cf1a41",
    "dataset_name": "large-dataset",
    "dataset_hash": "9ea09d3c9a12a40ba3308642d32aae7eba4fe55300358b87a56b3259e083ad70",
    "operation": "notarize(integrity)",
    "proof": {
      "dataset_hash": "9ea09d3c9a12a40ba3308642d32aae7eba4fe55300358b87a56b3259e083ad70",
      "proof_type": "integrity",
      "timestamp": "2025-08-20T04:07:02.585475427Z"
    },
    "timestamp": "2025-08-20T04:07:02.585489433Z"
  },
  "a924d306-ea68-492c-9de0-e832b6d2f934": {
    "id": "a924d306-ea68-492c-9de0-e832b6d2f934",
    "dataset_name": "performance-test",
    "dataset_hash": "381fed8fa050d55512bd47498ddb4da10dd58f0f2d5de2caf9c620b6606eb5c1",
    "operation": "notarize(integrity)",
    "proof": {
      "dataset_hash": "381fed8fa050d55512bd47498ddb4da10dd58f0f2d5de2caf9c620b6606eb5c1",
      "proof_type": "integrity",
      "timestamp": "2025-08-14T14:19:01.504743059Z"
    },
    "timestamp": "2025-08-14T14:19:01.504825372Z"
  },
  "1f802e7b-e8ac-4373-81b4-13d9c83f6e1d": {
    "id": "1f802e7b-e8ac-4373-81b4-13d9c83f6e1d",
    "dataset_name": "robust-test",
    "dataset_hash": "c2899e2311c427c0432cf681dafd004ddc0ded4769c9c501448f28e3224513fa",
    "operation": "notarize(integrity)",
    "proof": {
      "dataset_hash": "c2899e2311c427c0432cf681dafd004ddc0ded4769c9c501448f28e3224513fa",
      "proof_type": "integrity",
      "timestamp": "2025-08-14T14:16:20.147384869Z"
    },
    "timestamp": "2025-08-14T14:16:20.147453429Z"
  },
  "c0f7216a-ac70-4edf-a78e-511352310f8b": {
    "id": "c0f7216a-ac70-4edf-a78e-511352310f8b",
    "dataset_name": "test-validation",
    "dataset_hash": "04a4f25255715133609e9254c064728970eda3c9d9d48edb0ea1a6175a6150c6",
    "operation": "notarize(statistics)",
    "proof": {
      "dataset_hash": "04a4f25255715133609e9254c064728970eda3c9d9d48edb0ea1a6175a6150c6",
      "proof_type": "statistics",
      "timestamp": "2025-08-14T14:14:20.818170156Z"
    },
    "timestamp": "2025-08-14T14:14:20.818283577Z"
  },
  "fc79e8dd-1dde-4d67-a919-5a009cd9d41c": {
    "id": "fc79e8dd-1dde-4d67-a919-5a009cd9d41c",
    "dataset_name": "employee-data",
    "dataset_hash": "e822def8fa4a4f74ee64d2646db987efabf194037cdb089d792175940182e6e9",
    "operation": "notarize(integrity)",
    "proof": {
      "dataset_hash": "e822def8fa4a4f74ee64d2646db987efabf194037cdb089d792175940182e6e9",
      "proof_type": "integrity",
      "timestamp": "2025-08-14T14:11:48.263723331Z"
    },
    "timestamp": "2025-08-14T14:11:48.263783695Z"
  }
}<|MERGE_RESOLUTION|>--- conflicted
+++ resolved
@@ -1,11 +1,5 @@
+```json
 {
-<<<<<<< HEAD
-  "fc79e8dd-1dde-4d67-a919-5a009cd9d41c": {
-    "id": "fc79e8dd-1dde-4d67-a919-5a009cd9d41c",
-    "dataset_name": "employee-data",
-    "dataset_hash": "e822def8fa4a4f74ee64d2646db987efabf194037cdb089d792175940182e6e9",
-    "operation": "notarize(integrity)",
-=======
   "aaf65d69-7bfd-4927-8f10-2758431c56a4": {
     "id": "aaf65d69-7bfd-4927-8f10-2758431c56a4",
     "dataset_name": "test-dataset",
@@ -35,7 +29,6 @@
     "dataset_name": "hr-dataset-2025",
     "dataset_hash": "63066ade04faf64a8e276bc7c1a8e842284d83e66b8fc999760bb2cc4243b902",
     "operation": "notarize(privacy)",
->>>>>>> 06956cb1
     "proof": {
       "dataset_hash": "63066ade04faf64a8e276bc7c1a8e842284d83e66b8fc999760bb2cc4243b902",
       "proof_type": "privacy",
@@ -91,18 +84,6 @@
     },
     "timestamp": "2025-08-14T14:19:01.504825372Z"
   },
-  "1f802e7b-e8ac-4373-81b4-13d9c83f6e1d": {
-    "id": "1f802e7b-e8ac-4373-81b4-13d9c83f6e1d",
-    "dataset_name": "robust-test",
-    "dataset_hash": "c2899e2311c427c0432cf681dafd004ddc0ded4769c9c501448f28e3224513fa",
-    "operation": "notarize(integrity)",
-    "proof": {
-      "dataset_hash": "c2899e2311c427c0432cf681dafd004ddc0ded4769c9c501448f28e3224513fa",
-      "proof_type": "integrity",
-      "timestamp": "2025-08-14T14:16:20.147384869Z"
-    },
-    "timestamp": "2025-08-14T14:16:20.147453429Z"
-  },
   "c0f7216a-ac70-4edf-a78e-511352310f8b": {
     "id": "c0f7216a-ac70-4edf-a78e-511352310f8b",
     "dataset_name": "test-validation",
@@ -127,4 +108,5 @@
     },
     "timestamp": "2025-08-14T14:11:48.263783695Z"
   }
-}+}
+```